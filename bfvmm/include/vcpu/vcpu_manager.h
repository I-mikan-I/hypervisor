//
// Bareflank Hypervisor
//
// Copyright (C) 2015 Assured Information Security, Inc.
// Author: Rian Quinn        <quinnr@ainfosec.com>
// Author: Brendan Kerrigan  <kerriganb@ainfosec.com>
//
// This library is free software; you can redistribute it and/or
// modify it under the terms of the GNU Lesser General Public
// License as published by the Free Software Foundation; either
// version 2.1 of the License, or (at your option) any later version.
//
// This library is distributed in the hope that it will be useful,
// but WITHOUT ANY WARRANTY; without even the implied warranty of
// MERCHANTABILITY or FITNESS FOR A PARTICULAR PURPOSE. See the GNU
// Lesser General Public License for more details.
//
// You should have received a copy of the GNU Lesser General Public
// License along with this library; if not, write to the Free Software
// Foundation, Inc., 51 Franklin Street, Fifth Floor, Boston, MA 02110-1301 USA

#ifndef VCPU_MANAGER_H
#define VCPU_MANAGER_H

#include <vector>
#include <memory>
#include <vcpu/vcpu_factory.h>

class vcpu_manager
{
public:

    /// Destructor
    ///
    ~vcpu_manager() {}

    /// Get Singleton Instance
    ///
    /// Get an instance to the singleton class.
    ///
    static vcpu_manager *instance();

    /// Init vCPU
    ///
    /// Initializes the vCPU.
    ///
    /// @param vcpuid the vcpu to initialize
    /// @throws invalid_argument_error thrown when the vcpuid is invalid
    ///
    virtual void init(int64_t vcpuid);

    /// Start vCPU
    ///
    /// Starts the vCPU.
    ///
    /// @param vcpuid the vcpu to start
    /// @throws invalid_argument_error thrown when the vcpuid is invalid, or
    ///     if the vcpuid has yet to be initialized
    ///
    virtual void start(int64_t vcpuid);

    /// Dispatch vCPU exit handler
    ///
    /// Runs the vCPU's exit handler
    ///
    /// @param vcpuid the vcpu to stop
    /// @throws invalid_argument_error thrown when the vcpuid is invalid, or
    ///     if the vcpuid has yet to be initialized
    ///
    virtual void dispatch(int64_t vcpuid);

    /// Stop vCPU
    ///
    /// Stops the vCPU.
    ///
    /// @param vcpuid the vcpu to stop
    /// @throws invalid_argument_error thrown when the vcpuid is invalid, or
    ///     if the vcpuid has yet to be initialized
    ///
    virtual void stop(int64_t vcpuid);

    /// Halt vCPU
    ///
    /// Halts the vCPU.
    ///
    /// @param vcpuid the vcpu to halt
    /// @throws invalid_argument_error thrown when the vcpuid is invalid, or
    ///     if the vcpuid has yet to be initialized
    ///
<<<<<<< HEAD
    virtual void stop(int64_t vcpuid);

    /// Halt vCPU
    ///
    /// Halts the vCPU.
    ///
    /// @param vcpuid the vcpu to halt
    /// @return success on success, falure otherwise
    ///
=======
>>>>>>> 47a44d03
    virtual void halt(int64_t vcpuid);

    /// Promote vCPU
    ///
    /// Promote vCPU to host CPU state
    ///
    /// @param vcpuid the vcpu to promote
    /// @throws invalid_argument_error thrown when the vcpuid is invalid, or
    ///     if the vcpuid has yet to be initialized
    ///
    virtual void promote(int64_t vcpuid);

    /// Write to Log
    ///
    /// Writes a string 'str' of length 'len' to a vcpuid's internal debug
    /// ring. If the vcpuid provided is invalid, all of the string is written
    /// to all of the vcpus
    ///
    /// @param vcpuid the vcpu's log to write to
    /// @param str the string to write to the log
    ///
    virtual void write(int64_t vcpuid, const std::string &str);

public:

    /// Disable the copy consturctor
    ///
    vcpu_manager(const vcpu_manager &) = delete;

    /// Disable the copy operator
    ///
    vcpu_manager &operator=(const vcpu_manager &) = delete;

private:

    /// Default Constructor
    ///
    vcpu_manager();

private:

    std::vector<std::shared_ptr<vcpu> > m_vcpus;

private:

    friend class vcpu_ut;

    /// The vCPU factory is a seem that provides better access for unit
    /// testing, which allows us to create misbehaving vcpus
    ///
    std::shared_ptr<vcpu_factory> m_vcpu_factory;

    /// Set vCPU Factory
    ///
    void set_factory(const std::shared_ptr<vcpu_factory> &factory)
    { m_vcpu_factory = factory; }
};

/// vCPU Manager Macro
///
/// The following macro can be used to quickly call the vcpu manager as
/// this class will likely be called by a lot of code. This call is guaranteed
/// to not be NULL
///
#define g_vcm vcpu_manager::instance()

#endif<|MERGE_RESOLUTION|>--- conflicted
+++ resolved
@@ -87,18 +87,6 @@
     /// @throws invalid_argument_error thrown when the vcpuid is invalid, or
     ///     if the vcpuid has yet to be initialized
     ///
-<<<<<<< HEAD
-    virtual void stop(int64_t vcpuid);
-
-    /// Halt vCPU
-    ///
-    /// Halts the vCPU.
-    ///
-    /// @param vcpuid the vcpu to halt
-    /// @return success on success, falure otherwise
-    ///
-=======
->>>>>>> 47a44d03
     virtual void halt(int64_t vcpuid);
 
     /// Promote vCPU
