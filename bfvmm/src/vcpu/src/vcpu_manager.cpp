//
// Bareflank Hypervisor
//
// Copyright (C) 2015 Assured Information Security, Inc.
// Author: Rian Quinn        <quinnr@ainfosec.com>
// Author: Brendan Kerrigan  <kerriganb@ainfosec.com>
//
// This library is free software; you can redistribute it and/or
// modify it under the terms of the GNU Lesser General Public
// License as published by the Free Software Foundation; either
// version 2.1 of the License, or (at your option) any later version.
//
// This library is distributed in the hope that it will be useful,
// but WITHOUT ANY WARRANTY; without even the implied warranty of
// MERCHANTABILITY or FITNESS FOR A PARTICULAR PURPOSE. See the GNU
// Lesser General Public License for more details.
//
// You should have received a copy of the GNU Lesser General Public
// License along with this library; if not, write to the Free Software
// Foundation, Inc., 51 Franklin Street, Fifth Floor, Boston, MA 02110-1301 USA

#include <exception.h>
#include <vcpu/vcpu_manager.h>

// -----------------------------------------------------------------------------
// Helpers
// -----------------------------------------------------------------------------

#define vcpu_execute(a,b) \
    if (a < 0 || a >= MAX_VCPUS) \
        throw invalid_argument(a, "out of range"); \
    \
    const auto &vc = m_vcpus[a]; \
    \
    if (!vc) \
        throw invalid_argument(a, "vcpu has not yet been created"); \
    \
    vc->b();

// -----------------------------------------------------------------------------
// Implementation
// -----------------------------------------------------------------------------

vcpu_manager *
vcpu_manager::instance()
{
    static vcpu_manager self;
    return &self;
}

void
vcpu_manager::init(int64_t vcpuid)
{
    if (vcpuid < 0 || vcpuid >= MAX_VCPUS)
        throw invalid_argument(vcpuid, "out of range");

<<<<<<< HEAD
    m_vcpus[vcpuid] = m_factory.make_vcpu(vcpuid);
=======
    m_vcpus[vcpuid] = m_vcpu_factory->make_vcpu(vcpuid);
>>>>>>> 47a44d03
}

void
vcpu_manager::start(int64_t vcpuid)
{
<<<<<<< HEAD
    if (vcpuid < 0 || vcpuid >= MAX_VCPUS)
        throw invalid_argument(vcpuid, "out of range");

    const auto &vc = m_vcpus[vcpuid];

    if (!vc)
        throw invalid_argument(vcpuid, "vcpu has not yet been created");

    vc->start();
=======
    vcpu_execute(vcpuid, start);

    bfdebug << "success: host os is " << bfcolor_green "now " << bfcolor_end
            << "in a vm" << bfendl;
>>>>>>> 47a44d03
}

void
vcpu_manager::dispatch(int64_t vcpuid)
<<<<<<< HEAD
{
    if (vcpuid < 0 || vcpuid >= MAX_VCPUS)
        throw invalid_argument(vcpuid, "out of range");

    const auto &vc = m_vcpus[vcpuid];

    if (!vc)
        throw invalid_argument(vcpuid, "vcpu has not yet been created");

    vc->dispatch();
}
=======
{ vcpu_execute(vcpuid, dispatch); }
>>>>>>> 47a44d03

void
vcpu_manager::stop(int64_t vcpuid)
{
<<<<<<< HEAD
    if (vcpuid < 0 || vcpuid >= MAX_VCPUS)
        throw invalid_argument(vcpuid, "out of range");

    const auto &vc = m_vcpus[vcpuid];

    if (!vc)
        throw invalid_argument(vcpuid, "vcpu has not yet been created");

    vc->stop();
}

void
vcpu_manager::halt(int64_t vcpuid)
{
    if (vcpuid < 0 || vcpuid >= MAX_VCPUS)
        throw invalid_argument(vcpuid, "out of range");

    const auto &vc = m_vcpus[vcpuid];

    if (!vc)
        throw invalid_argument(vcpuid, "vcpu has not yet been created");

    vc->halt();
}

void
vcpu_manager::promote(int64_t vcpuid)
{
    if (vcpuid < 0 || vcpuid >= MAX_VCPUS)
        throw invalid_argument(vcpuid, "out of range");

    const auto &vc = m_vcpus[vcpuid];

    if (!vc)
        throw invalid_argument(vcpuid, "vcpu has not yet been created");

    vc->promote();
}
=======
    vcpu_execute(vcpuid, stop);

    bfdebug << "success: host os is " << bfcolor_red "not " << bfcolor_end
            << "in a vm" << bfendl;

    m_vcpus[vcpuid].reset();
}

void
vcpu_manager::halt(int64_t vcpuid)
{ vcpu_execute(vcpuid, halt); }

void
vcpu_manager::promote(int64_t vcpuid)
{ vcpu_execute(vcpuid, promote); }
>>>>>>> 47a44d03

void
vcpu_manager::write(int64_t vcpuid, const std::string &str)
{
    if (vcpuid < 0 || vcpuid >= MAX_VCPUS || !m_vcpus[vcpuid])
    {
        for (const auto &vc : m_vcpus)
            if (vc) vc->write(str);
    }
    else
    {
        m_vcpus[vcpuid]->write(str);
    }
}

vcpu_manager::vcpu_manager() :
    m_vcpus(MAX_VCPUS),
    m_vcpu_factory(std::make_shared<vcpu_factory>())
{
}<|MERGE_RESOLUTION|>--- conflicted
+++ resolved
@@ -54,95 +54,25 @@
     if (vcpuid < 0 || vcpuid >= MAX_VCPUS)
         throw invalid_argument(vcpuid, "out of range");
 
-<<<<<<< HEAD
-    m_vcpus[vcpuid] = m_factory.make_vcpu(vcpuid);
-=======
     m_vcpus[vcpuid] = m_vcpu_factory->make_vcpu(vcpuid);
->>>>>>> 47a44d03
 }
 
 void
 vcpu_manager::start(int64_t vcpuid)
 {
-<<<<<<< HEAD
-    if (vcpuid < 0 || vcpuid >= MAX_VCPUS)
-        throw invalid_argument(vcpuid, "out of range");
-
-    const auto &vc = m_vcpus[vcpuid];
-
-    if (!vc)
-        throw invalid_argument(vcpuid, "vcpu has not yet been created");
-
-    vc->start();
-=======
     vcpu_execute(vcpuid, start);
 
     bfdebug << "success: host os is " << bfcolor_green "now " << bfcolor_end
             << "in a vm" << bfendl;
->>>>>>> 47a44d03
 }
 
 void
 vcpu_manager::dispatch(int64_t vcpuid)
-<<<<<<< HEAD
-{
-    if (vcpuid < 0 || vcpuid >= MAX_VCPUS)
-        throw invalid_argument(vcpuid, "out of range");
-
-    const auto &vc = m_vcpus[vcpuid];
-
-    if (!vc)
-        throw invalid_argument(vcpuid, "vcpu has not yet been created");
-
-    vc->dispatch();
-}
-=======
 { vcpu_execute(vcpuid, dispatch); }
->>>>>>> 47a44d03
 
 void
 vcpu_manager::stop(int64_t vcpuid)
 {
-<<<<<<< HEAD
-    if (vcpuid < 0 || vcpuid >= MAX_VCPUS)
-        throw invalid_argument(vcpuid, "out of range");
-
-    const auto &vc = m_vcpus[vcpuid];
-
-    if (!vc)
-        throw invalid_argument(vcpuid, "vcpu has not yet been created");
-
-    vc->stop();
-}
-
-void
-vcpu_manager::halt(int64_t vcpuid)
-{
-    if (vcpuid < 0 || vcpuid >= MAX_VCPUS)
-        throw invalid_argument(vcpuid, "out of range");
-
-    const auto &vc = m_vcpus[vcpuid];
-
-    if (!vc)
-        throw invalid_argument(vcpuid, "vcpu has not yet been created");
-
-    vc->halt();
-}
-
-void
-vcpu_manager::promote(int64_t vcpuid)
-{
-    if (vcpuid < 0 || vcpuid >= MAX_VCPUS)
-        throw invalid_argument(vcpuid, "out of range");
-
-    const auto &vc = m_vcpus[vcpuid];
-
-    if (!vc)
-        throw invalid_argument(vcpuid, "vcpu has not yet been created");
-
-    vc->promote();
-}
-=======
     vcpu_execute(vcpuid, stop);
 
     bfdebug << "success: host os is " << bfcolor_red "not " << bfcolor_end
@@ -158,7 +88,6 @@
 void
 vcpu_manager::promote(int64_t vcpuid)
 { vcpu_execute(vcpuid, promote); }
->>>>>>> 47a44d03
 
 void
 vcpu_manager::write(int64_t vcpuid, const std::string &str)
